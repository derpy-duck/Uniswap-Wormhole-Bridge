--- conflicted
+++ resolved
@@ -92,9 +92,6 @@
         return address(wormholeAddress);
     }
 
-<<<<<<< HEAD
-    function simulateSignedVaa(bytes memory body, bytes32 _hash) internal pure returns(bytes memory vaa) {
-=======
     function expectRevertWithValue(
         address contractAddress,
         bytes memory encodedSignature,
@@ -119,8 +116,7 @@
         require(expectedRevertHash == actualRevertHash, "call did not revert as expected");
     }
 
-    function simulateSignedVaa(bytes memory body, bytes32 _hash) internal returns (bytes memory vaa) {
->>>>>>> c5781045
+    function simulateSignedVaa(bytes memory body, bytes32 _hash) internal pure returns (bytes memory vaa) {
         bytes memory signatures = new bytes(0);
 
         for (uint256 i = 0; i < quorumGuardians; ++i) {
@@ -167,11 +163,7 @@
         return simulateSignedVaa(body, _hash);
     }
 
-<<<<<<< HEAD
-     function updateWormholeMessageFee(uint256 newFee) public {
-=======
     function updateWormholeMessageFee(uint256 newFee) public {
->>>>>>> c5781045
         bytes32 coreModule = 0x00000000000000000000000000000000000000000000000000000000436f7265;
 
         // `SetMessageFee` governance payload
@@ -195,20 +187,6 @@
         wormhole.submitSetMessageFee(simulateSignedVaa(body, _hash));
     }
 
-<<<<<<< HEAD
-=======
-    function generateMessagePayload(
-        address[] memory targetValues,
-        uint256[] memory msgValues,
-        bytes[] memory dataValues,
-        uint16 receiverChainId,
-        address receiverAddress
-    ) public returns (bytes memory payload) {
-        payload =
-            abi.encode(targetValues, msgValues, dataValues, bytes32(uint256(uint160(receiverAddress))), receiverChainId);
-    }
-
->>>>>>> c5781045
     function testUpdateWormholeMessageFee(uint256 newFee) public {
         uint256 currentFee = wormhole.messageFee();
 
@@ -284,7 +262,7 @@
         // other test variables
         uint64 sequence = 1;
         uint16 emitterChainId = 2;
-        bytes memory payload = generateMessagePayload(_targets, _values, _datas, bsc_chain_id, address(uniReceiver));
+        bytes memory payload = generateMessagePayload(_targets, _values, _datas, address(uniReceiver), bsc_chain_id);
         bytes memory whMessage = generateSignedVaa(emitterChainId, msgSender, sequence, payload);
 
         vm.warp(timestamp + 45 minutes);
@@ -304,7 +282,7 @@
         bytes[] memory badDatas = new bytes[](1);
         badDatas[0] = abi.encodeWithSignature("receiveGovernanceMessageOne(bytes32,uint8)", governanceActionOne, 420); // bad action
 
-        bytes memory payload = generateMessagePayload(targets, values, badDatas, bsc_chain_id, address(uniReceiver));
+        bytes memory payload = generateMessagePayload(targets, values, badDatas, address(uniReceiver), bsc_chain_id);
         bytes memory whMessage = generateSignedVaa(emitterChainId, msgSender, sequence, payload);
 
         vm.warp(timestamp + 45 minutes);
@@ -324,7 +302,7 @@
         uint64 sequence = 1;
         uint16 emitterChainId = 2;
 
-        bytes memory payload = generateMessagePayload(targets, values, datas, bsc_chain_id, address(uniReceiver));
+        bytes memory payload = generateMessagePayload(targets, values, datas, address(uniReceiver), bsc_chain_id);
         bytes memory whMessage = generateSignedVaa(emitterChainId, msgSender, sequence, payload);
 
         vm.warp(timestamp + 45 minutes);
@@ -357,7 +335,7 @@
         // other test variables
         uint64 sequence = 1;
         uint16 emitterChainId = 2;
-        bytes memory payload = generateMessagePayload(_targets, _values, _datas, bsc_chain_id, address(uniReceiver));
+        bytes memory payload = generateMessagePayload(_targets, _values, _datas, address(uniReceiver), bsc_chain_id);
         bytes memory whMessage = generateSignedVaa(emitterChainId, msgSender, sequence, payload);
 
         vm.warp(timestamp + 45 minutes);
@@ -429,12 +407,8 @@
     function testInconsistentPayload() public {
         uint64 sequence = 2;
 
-<<<<<<< HEAD
-        bytes memory payload = generateMessagePayload(incorrectLengthTargets, values, datas, address(uniReceiver), bsc_chain_id);
-=======
         bytes memory payload =
-            generateMessagePayload(incorrectLengthTargets, values, datas, bsc_chain_id, address(uniReceiver));
->>>>>>> c5781045
+            generateMessagePayload(incorrectLengthTargets, values, datas, address(uniReceiver), bsc_chain_id);
         bytes memory whMessage = generateSignedVaa(ethereum_chain_id, msgSender, sequence, payload);
 
         vm.warp(timestamp + 45 minutes);
@@ -465,7 +439,6 @@
         uniReceiver.receiveMessage(whMessage);
     }
 
-<<<<<<< HEAD
     function testFailingSubcall() public {
         uint64 sequence = 2;
 
@@ -481,21 +454,21 @@
     }
 
     // this is a modification of generateMessagePayload() because we need to control _messagePayloadVersion for the following tests.
-    function generateMessagePayloadWithVersion(bytes32 _messagePayloadVersion, address[] memory _targets, uint256[] memory _values, bytes[] memory _calldatas, address _messageReceiver, uint16 _receiverChainId) private pure returns(bytes memory payload) {
-        payload = abi.encode(_messagePayloadVersion,_targets,_values,_calldatas,_messageReceiver,_receiverChainId);
+    function generateMessagePayloadWithVersion(bytes32 _messagePayloadVersion, address[] memory _targets, uint256[] memory _values, bytes[] memory _calldatas, address _messageReceiver, uint16 _receiverChainId) private pure returns(bytes memory) {
+        return abi.encode(_messagePayloadVersion,_targets,_values,_calldatas,_messageReceiver,_receiverChainId);
     }
 
     function testInvalidMessageType() public {
         bytes32 correctMessagePayloadVersion = keccak256(abi.encode("UniswapWormholeMessageSenderV1 (bytes32 receivedMessagePayloadVersion, address[] memory targets, uint256[] memory values, bytes[] memory datas, address messageReceiver, uint16 receiverChainId)"));
         bytes32 invalidMessagePayloadVersion = keccak256(abi.encode("invalid"));
 
-        // we are using the locally specified generateMessagePayloadWithVersion() here, so first make sure that it works
+        // we are using the locally specified generateMessagePayloadWithVersion() here, so first make sure that it works by testing the happy case.
         uint64 sequence = 2;
         bytes memory payload = generateMessagePayloadWithVersion(correctMessagePayloadVersion, targets, values, datas, address(uniReceiver), bsc_chain_id);
         bytes memory whMessage = generateSignedVaa(ethereum_chain_id, msgSender, sequence, payload);
 
         vm.warp(timestamp + 45 minutes);
-        uniReceiver.receiveMessage(whMessage);
+        uniReceiver.receiveMessage{value: mock.governanceValueOne()}(whMessage);
 
         // now make sure that it fails with a wrong message type
         sequence = 3;
@@ -507,8 +480,6 @@
         uniReceiver.receiveMessage(whMessage);
     }
 
-=======
->>>>>>> c5781045
     function testSubmitOwnershipTransferRequest(address newOwner) public {
         vm.assume(newOwner != address(0));
 
